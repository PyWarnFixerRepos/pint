--- conflicted
+++ resolved
@@ -7,11 +7,7 @@
     - id: end-of-file-fixer
     - id: check-yaml
 -   repo: https://github.com/psf/black
-<<<<<<< HEAD
-    rev: 22.3.0
-=======
     rev: 22.8.0
->>>>>>> 208d36a5
     hooks:
     - id: black
 -   repo: https://github.com/pycqa/isort
